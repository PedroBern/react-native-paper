import * as React from 'react';
import {
  StyleProp,
  StyleSheet,
  Animated,
  SafeAreaView,
  TouchableWithoutFeedback,
  View,
  ViewStyle,
} from 'react-native';
import color from 'color';
import { FAB } from './FABElements';
import Text from '../Typography/Text';
import Card from '../Card/Card';
import { withTheme } from '../../core/theming';
import type { IconSource } from '../Icon';

type Props = {
  /**
   * Action items to display in the form of a speed dial.
   * An action item should contain the following properties:
   * - `icon`: icon to display (required)
   * - `label`: optional label text
   * - `accessibilityLabel`: accessibility label for the action, uses label by default if specified
   * - `color`: custom icon color of the action item
   * - `style`: pass additional styles for the fab item, for example, `backgroundColor`
   * - `small`: boolean describing weather small or normal sized FAB is rendered. Defaults to `true`
   * - `onPress`: callback that is called when `FAB` is pressed (required)
   */
  actions: Array<{
    icon: IconSource;
    label?: string;
    color?: string;
    accessibilityLabel?: string;
    style?: StyleProp<ViewStyle>;
    small?: boolean;
    onPress: () => void;
    testID?: string;
  }>;
  /**
   * Icon to display for the `FAB`.
   * You can toggle it based on whether the speed dial is open to display a different icon.
   */
  icon: IconSource;
  /**
   * Accessibility label for the FAB. This is read by the screen reader when the user taps the FAB.
   */
  accessibilityLabel?: string;
  /**
   * Custom color for the `FAB`.
   */
  color?: string;
  /**
   * Function to execute on pressing the `FAB`.
   */
  onPress?: () => void;
  /**
   * Whether the speed dial is open.
   */
  open: boolean;
  /**
   * Callback which is called on opening and closing the speed dial.
   * The open state needs to be updated when it's called, otherwise the change is dropped.
   */
  onStateChange: (state: { open: boolean }) => void;
  /**
   * Whether `FAB` is currently visible.
   */
  visible: boolean;
  /**
   * Style for the group. You can use it to pass additional styles if you need.
   * For example, you can set an additional padding if you have a tab bar at the bottom.
   */
  style?: StyleProp<ViewStyle>;
  /**
   * Style for the FAB. It allows to pass the FAB button styles, such as backgroundColor.
   */
  fabStyle?: StyleProp<ViewStyle>;
  /**
   * @optional
   */
  theme: ReactNativePaper.Theme;
  /**
   * Pass down testID from Group props to FAB.
   */
  testID?: string;
};

/**
 * A component to display a stack of FABs with related actions in a speed dial.
 * To render the group above other components, you'll need to wrap it with the [`Portal`](portal.html) component.
 *
 * <div class="screenshots">
 *   <img src="screenshots/fab-group.png" />
 * </div>
 *
 * ## Usage
 * ```js
 * import * as React from 'react';
 * import { FAB, Portal, Provider } from 'react-native-paper';
 *
 * const MyComponent = () => {
 *   const [state, setState] = React.useState({ open: false });
 *
 *   const onStateChange = ({ open }) => setState({ open });
 *
 *   const { open } = state;
 *
 *   return (
 *     <Provider>
 *       <Portal>
 *         <FAB.Group
 *           open={open}
 *           icon={open ? 'calendar-today' : 'plus'}
 *           actions={[
 *             { icon: 'plus', onPress: () => console.log('Pressed add') },
 *             {
 *               icon: 'star',
 *               label: 'Star',
 *               onPress: () => console.log('Pressed star'),
 *             },
 *             {
 *               icon: 'email',
 *               label: 'Email',
 *               onPress: () => console.log('Pressed email'),
 *             },
 *             {
 *               icon: 'bell',
 *               label: 'Remind',
 *               onPress: () => console.log('Pressed notifications'),
 *               small: false,
 *             },
 *           ]}
 *           onStateChange={onStateChange}
 *           onPress={() => {
 *             if (open) {
 *               // do something if the speed dial is open
 *             }
 *           }}
 *         />
 *       </Portal>
 *     </Provider>
 *   );
 * };
 *
 * export default MyComponent;
 * ```
 */
const FABGroup = ({
  actions,
  icon,
  open,
  onPress,
  accessibilityLabel,
  theme,
  style,
  fabStyle,
  visible,
  testID,
  onStateChange,
  color: colorProp,
}: Props) => {
  const { current: backdrop } = React.useRef<Animated.Value>(
    new Animated.Value(0)
  );
  const animations = React.useRef<Animated.Value[]>(
    actions.map(() => new Animated.Value(open ? 1 : 0))
  );

  const [prevActions, setPrevActions] = React.useState<
    | {
        icon: IconSource;
        label?: string;
        color?: string;
        accessibilityLabel?: string;
        style?: StyleProp<ViewStyle>;
        onPress: () => void;
        testID?: string;
      }[]
    | null
  >(null);

  const { scale } = theme.animation;

  React.useEffect(() => {
    if (open) {
      Animated.parallel([
        Animated.timing(backdrop, {
          toValue: 1,
          duration: 250 * scale,
          useNativeDriver: true,
        }),
        Animated.stagger(
          50 * scale,
          animations.current
            .map((animation) =>
              Animated.timing(animation, {
                toValue: 1,
                duration: 150 * scale,
                useNativeDriver: true,
              })
            )
            .reverse()
        ),
      ]).start();
    } else {
      Animated.parallel([
        Animated.timing(backdrop, {
          toValue: 0,
          duration: 200 * scale,
          useNativeDriver: true,
        }),
        ...animations.current.map((animation) =>
          Animated.timing(animation, {
            toValue: 0,
            duration: 150 * scale,
            useNativeDriver: true,
          })
        ),
      ]).start();
    }
  }, [open, actions, backdrop, scale]);

  const close = () => onStateChange({ open: false });

  const toggle = () => onStateChange({ open: !open });

  const { colors } = theme;

  const labelColor = theme.dark
    ? colors.text
    : color(colors.text).fade(0.54).rgb().string();
  const backdropOpacity = open
    ? backdrop.interpolate({
        inputRange: [0, 0.5, 1],
        outputRange: [0, 1, 1],
      })
    : backdrop;

  const opacities = animations.current;
  const scales = opacities.map((opacity) =>
    open
      ? opacity.interpolate({
          inputRange: [0, 1],
          outputRange: [0.8, 1],
        })
      : 1
  );

  if (actions.length !== prevActions?.length) {
    animations.current = actions.map(
      (_, i) => animations.current[i] || new Animated.Value(open ? 1 : 0)
    );
    setPrevActions(actions);
  }

<<<<<<< HEAD
    return (
      <View pointerEvents="box-none" style={[styles.container, style]}>
        <TouchableWithoutFeedback onPress={this.close}>
          <Animated.View
            pointerEvents={open ? 'auto' : 'none'}
            style={[
              styles.backdrop,
              {
                opacity: backdropOpacity,
                backgroundColor: colors.backdrop,
              },
            ]}
          />
        </TouchableWithoutFeedback>
        <SafeAreaView pointerEvents="box-none" style={styles.safeArea}>
          <View pointerEvents={open ? 'box-none' : 'none'}>
            {actions.map((it, i) => (
              <View
                key={i} // eslint-disable-line react/no-array-index-key
                style={[
                  styles.item,
                  {
                    marginHorizontal:
                      typeof it.small === 'undefined' || it.small ? 24 : 16,
                  },
                ]}
                pointerEvents={open ? 'box-none' : 'none'}
              >
                {it.label && (
                  <Card
                    style={
                      [
                        styles.label,
                        {
                          transform: [{ scale: scales[i] }],
                          opacity: opacities[i],
                        },
                      ] as StyleProp<ViewStyle>
                    }
                    innerContainerStyle={styles.labelInnerContainer}
                    onPress={() => {
                      it.onPress();
                      this.close();
                    }}
                    accessibilityLabel={
                      it.accessibilityLabel !== 'undefined'
                        ? it.accessibilityLabel
                        : it.label
                    }
                    accessibilityTraits="button"
                    accessibilityComponentType="button"
                    accessibilityRole="button"
                  >
                    <Text style={{ color: labelColor }}>{it.label}</Text>
                  </Card>
                )}
                <FAB
                  small={typeof it.small !== 'undefined' ? it.small : true}
                  icon={it.icon}
                  color={it.color}
=======
  return (
    <View pointerEvents="box-none" style={[styles.container, style]}>
      <TouchableWithoutFeedback onPress={close}>
        <Animated.View
          pointerEvents={open ? 'auto' : 'none'}
          style={[
            styles.backdrop,
            {
              opacity: backdropOpacity,
              backgroundColor: colors.backdrop,
            },
          ]}
        />
      </TouchableWithoutFeedback>
      <SafeAreaView pointerEvents="box-none" style={styles.safeArea}>
        <View pointerEvents={open ? 'box-none' : 'none'}>
          {actions.map((it, i) => (
            <View
              key={i} // eslint-disable-line react/no-array-index-key
              style={styles.item}
              pointerEvents={open ? 'box-none' : 'none'}
            >
              {it.label && (
                <Card
>>>>>>> 8c9ef09c
                  style={
                    [
                      styles.label,
                      {
                        transform: [{ scale: scales[i] }],
                        opacity: opacities[i],
                      },
                    ] as StyleProp<ViewStyle>
                  }
                  onPress={() => {
                    it.onPress();
                    close();
                  }}
                  accessibilityLabel={
                    it.accessibilityLabel !== 'undefined'
                      ? it.accessibilityLabel
                      : it.label
                  }
                  accessibilityTraits="button"
                  accessibilityComponentType="button"
                  accessibilityRole="button"
                >
                  <Text style={{ color: labelColor }}>{it.label}</Text>
                </Card>
              )}
              <FAB
                small
                icon={it.icon}
                color={it.color}
                style={
                  [
                    {
                      transform: [{ scale: scales[i] }],
                      opacity: opacities[i],
                      backgroundColor: theme.colors.surface,
                    },
                    it.style,
                  ] as StyleProp<ViewStyle>
                }
                onPress={() => {
                  it.onPress();
                  close();
                }}
                accessibilityLabel={
                  typeof it.accessibilityLabel !== 'undefined'
                    ? it.accessibilityLabel
                    : it.label
                }
                accessibilityTraits="button"
                accessibilityComponentType="button"
                accessibilityRole="button"
                testID={it.testID}
                visible={open}
              />
            </View>
          ))}
        </View>
        <FAB
          onPress={() => {
            onPress?.();
            toggle();
          }}
          icon={icon}
          color={colorProp}
          accessibilityLabel={accessibilityLabel}
          accessibilityTraits="button"
          accessibilityComponentType="button"
          accessibilityRole="button"
          accessibilityState={{ expanded: open }}
          style={[styles.fab, fabStyle]}
          visible={visible}
          testID={testID}
        />
      </SafeAreaView>
    </View>
  );
};

FABGroup.displayName = 'FAB.Group';

export default withTheme(FABGroup);

// @component-docs ignore-next-line
const FABGroupWithTheme = withTheme(FABGroup);
// @component-docs ignore-next-line
export { FABGroupWithTheme as FABGroup };

const styles = StyleSheet.create({
  safeArea: {
    alignItems: 'flex-end',
  },
  container: {
    ...StyleSheet.absoluteFillObject,
    justifyContent: 'flex-end',
  },
  fab: {
    marginHorizontal: 16,
    marginBottom: 16,
    marginTop: 0,
  },
  backdrop: {
    ...StyleSheet.absoluteFillObject,
  },
  label: {
    borderRadius: 5,
    paddingHorizontal: 12,
    paddingVertical: 6,
    marginVertical: 8,
    marginHorizontal: 16,
    elevation: 2,
  },
  labelInnerContainer: {
    flexGrow: 0,
    flexShrink: 0,
  },
  item: {
    marginBottom: 16,
    flexDirection: 'row',
    justifyContent: 'flex-end',
    alignItems: 'center',
  },
});<|MERGE_RESOLUTION|>--- conflicted
+++ resolved
@@ -254,68 +254,6 @@
     setPrevActions(actions);
   }
 
-<<<<<<< HEAD
-    return (
-      <View pointerEvents="box-none" style={[styles.container, style]}>
-        <TouchableWithoutFeedback onPress={this.close}>
-          <Animated.View
-            pointerEvents={open ? 'auto' : 'none'}
-            style={[
-              styles.backdrop,
-              {
-                opacity: backdropOpacity,
-                backgroundColor: colors.backdrop,
-              },
-            ]}
-          />
-        </TouchableWithoutFeedback>
-        <SafeAreaView pointerEvents="box-none" style={styles.safeArea}>
-          <View pointerEvents={open ? 'box-none' : 'none'}>
-            {actions.map((it, i) => (
-              <View
-                key={i} // eslint-disable-line react/no-array-index-key
-                style={[
-                  styles.item,
-                  {
-                    marginHorizontal:
-                      typeof it.small === 'undefined' || it.small ? 24 : 16,
-                  },
-                ]}
-                pointerEvents={open ? 'box-none' : 'none'}
-              >
-                {it.label && (
-                  <Card
-                    style={
-                      [
-                        styles.label,
-                        {
-                          transform: [{ scale: scales[i] }],
-                          opacity: opacities[i],
-                        },
-                      ] as StyleProp<ViewStyle>
-                    }
-                    innerContainerStyle={styles.labelInnerContainer}
-                    onPress={() => {
-                      it.onPress();
-                      this.close();
-                    }}
-                    accessibilityLabel={
-                      it.accessibilityLabel !== 'undefined'
-                        ? it.accessibilityLabel
-                        : it.label
-                    }
-                    accessibilityTraits="button"
-                    accessibilityComponentType="button"
-                    accessibilityRole="button"
-                  >
-                    <Text style={{ color: labelColor }}>{it.label}</Text>
-                  </Card>
-                )}
-                <FAB
-                  small={typeof it.small !== 'undefined' ? it.small : true}
-                  icon={it.icon}
-                  color={it.color}
-=======
   return (
     <View pointerEvents="box-none" style={[styles.container, style]}>
       <TouchableWithoutFeedback onPress={close}>
@@ -335,12 +273,17 @@
           {actions.map((it, i) => (
             <View
               key={i} // eslint-disable-line react/no-array-index-key
-              style={styles.item}
+              style={[
+                styles.item,
+                {
+                  marginHorizontal:
+                    typeof it.small === 'undefined' || it.small ? 24 : 16,
+                },
+              ]}
               pointerEvents={open ? 'box-none' : 'none'}
             >
               {it.label && (
                 <Card
->>>>>>> 8c9ef09c
                   style={
                     [
                       styles.label,
@@ -350,6 +293,7 @@
                       },
                     ] as StyleProp<ViewStyle>
                   }
+                  innerContainerStyle={styles.labelInnerContainer}
                   onPress={() => {
                     it.onPress();
                     close();
@@ -367,7 +311,7 @@
                 </Card>
               )}
               <FAB
-                small
+                small={typeof it.small !== 'undefined' ? it.small : true}
                 icon={it.icon}
                 color={it.color}
                 style={
